--- conflicted
+++ resolved
@@ -478,19 +478,8 @@
     return real_data + 1j * imag_data
 
 
-<<<<<<< HEAD
 def save(filename, array, normalize=True, cmap="gray", preview=False, vmax=None, vmin=None):
     """Save the numpy array in one of known formats
-=======
-def save(filename,
-         data,
-         normalize=True,
-         cmap="gray",
-         preview=False,
-         vmax=None,
-         vmin=None):
-    """Save data in one of the known formats
->>>>>>> ac3a0d03
 
     Args:
         filename (str): Output path to save file in
@@ -537,25 +526,11 @@
             plt.colorbar()
             plt.show(block=True)
 
-<<<<<<< HEAD
-        plt.imsave(filename, array, cmap=cmap, vmin=vmin, vmax=vmax, format=ext.strip('.'))
-
-    elif ext in BOOL_EXTS:
-        array.tofile(filename)
-    elif (ext in COMPLEX_EXTS + REAL_EXTS + ELEVATION_EXTS) and (ext not in STACKED_FILES):
-=======
-        plt.imsave(filename,
-                   data,
-                   cmap=cmap,
-                   vmin=vmin,
-                   vmax=vmax,
-                   format=ext.strip('.'))
+        plt.imsave(filename, data, cmap=cmap, vmin=vmin, vmax=vmax, format=ext.strip('.'))
 
     elif ext in BOOL_EXTS:
         data.tofile(filename)
-    elif (ext in COMPLEX_EXTS + REAL_EXTS +
-          ELEVATION_EXTS) and (ext not in STACKED_FILES):
->>>>>>> ac3a0d03
+    elif (ext in COMPLEX_EXTS + REAL_EXTS + ELEVATION_EXTS) and (ext not in STACKED_FILES):
         # If machine order is big endian, need to byteswap (TODO: test on big-endian)
         # TODO: Do we need to do this at all??
         if not _is_little_endian():
