--- conflicted
+++ resolved
@@ -2052,9 +2052,10 @@
         ext = os.path.splitext(infile)[1]
         outname = infile.replace(ext, ".zarr")
     with xr.open_dataset(infile) as ds:
-<<<<<<< HEAD
-        compressor = zarr.Blosc(cname="zstd", clevel=3)
-        encoding = {vname: {"compressor": compressor} for vname in ds.data_vars}
+        for d in exclude_dsets:
+            del ds[d]
+        compressor = zarr.Blosc(cname='zstd', clevel=3)
+        encoding = {vname: {'compressor': compressor} for vname in ds.data_vars}
         ds.to_zarr(store=outname, encoding=encoding, consolidated=True)
 
 
@@ -2077,11 +2078,4 @@
             loncol = loncol.item()
         except:
             raise ValueError(f"Could not get lat column. Found {loncol = }")
-    return gpd.GeoDataFrame(df, geometry=gpd.points_from_xy(df[loncol], df[latcol]))
-=======
-        for d in exclude_dsets:
-            del ds[d]
-        compressor = zarr.Blosc(cname='zstd', clevel=3)
-        encoding = {vname: {'compressor': compressor} for vname in ds.data_vars}
-        ds.to_zarr(store=outname, encoding=encoding, consolidated=True)
->>>>>>> 4644ecf0
+    return gpd.GeoDataFrame(df, geometry=gpd.points_from_xy(df[loncol], df[latcol]))